<<<<<<< HEAD

Ink.createModule('Ink.UI.SortableList', '1',
    ['Ink.UI.Aux_1','Ink.Dom.Event_1','Ink.Dom.Css_1','Ink.Dom.Element_1','Ink.Dom.Selector_1','Ink.Util.Array_1'],
    function(Aux, Event, Css, Element, Selector, InkArray) {

    'use strict';

    /**
     * @module Ink.UI.SortableList_1
     */

    /**
     * @class Ink.UI.SortableList
     *
     * @since October 2012
     * @author jose.p.dias AT co.sapo.pt
     * @version 0.1
     *
     * Adds sortable behaviour to any list!
     */
=======
/**
 * @module Ink.UI.SortableList_1
 * @author inkdev AT sapo.pt
 * @version 1
 */
Ink.createModule('Ink.UI.SortableList', '1', ['Ink.UI.Aux_1','Ink.Dom.Event_1','Ink.Dom.Css_1','Ink.Dom.Element_1','Ink.Dom.Selector_1','Ink.Util.Array_1'], function(Aux, Event, Css, Element, Selector, InkArray ) {
    'use strict';
>>>>>>> 4609bde4

    /**
     * Adds sortable behaviour to any list!
     * 
     * @class Ink.UI.SortableList
     * @constructor
     * @version 1
     * @uses Ink.UI.Aux
     * @uses Ink.Dom.Event
     * @uses Ink.Dom.Css
     * @uses Ink.Dom.Element
     * @uses Ink.Dom.Selector
     * @uses Ink.Util.Array
     * @param {String|DOMElement} selector
     * @param {Object} [options] Options for the datepicker
     *     @param {String} [options.dragObject] CSS Selector. The element that will trigger the dragging in the list. Default is 'li'.
     * @example
     *      <ul class="unstyled ink-sortable-list" id="slist" data-instance="sortableList9">
     *          <li><span class="ink-label info"><i class="icon-reorder"></i>drag here</span>primeiro</li>
     *          <li><span class="ink-label info"><i class="icon-reorder"></i>drag here</span>segundo</li>
     *          <li><span class="ink-label info"><i class="icon-reorder"></i>drag here</span>terceiro</li>
     *      </ul>
     *      <script>
     *          Ink.requireModules( ['Ink.Dom.Selector_1','Ink.UI.SortableList_1'], function( Selector, SortableList ){
     *              var sortableListElement = Ink.s('.ink-sortable-list');
     *              var sortableListObj = new SortableList( sortableListElement );
     *          });
     *      </script>
     */
    var SortableList = function(selector, options) {

        this._element = Aux.elOrSelector(selector, '1st argument');

        if( !Aux.isDOMElement(selector) && (typeof selector !== 'string') ){
            throw '[Ink.UI.SortableList] :: Invalid selector';
        } else if( typeof selector === 'string' ){
            this._element = Ink.Dom.Selector.select( selector );

            if( this._element.length < 1 ){
                throw '[Ink.UI.SortableList] :: Selector has returned no elements';
            }
            this._element = this._element[0];

        } else {
            this._element = selector;
        }

        this._options = Ink.extendObj({
            dragObject: 'li'
        }, Ink.Dom.Element.data(this._element));

        this._options = Ink.extendObj( this._options, options || {});

        this._handlers = {
            down: Ink.bindEvent(this._onDown,this),
            move: Ink.bindEvent(this._onMove,this),
            up:   Ink.bindEvent(this._onUp,this)
        };

        this._model = [];
        this._index = undefined;
        this._isMoving = false;

        if (this._options.model instanceof Array) {
            this._model = this._options.model;
            this._createdFrom = 'JSON';
        }
        else if (this._element.nodeName.toLowerCase() === 'ul') {
            this._createdFrom = 'DOM';
        }
        else {
            throw new TypeError('You must pass a selector expression/DOM element as 1st option or provide a model on 2nd argument!');
        }


        this._dragTriggers = Selector.select( this._options.dragObject, this._element );
        if( !this._dragTriggers ){
            throw "[Ink.UI.SortableList] :: Drag object not found";
        }

        this._init();
    };

    SortableList.prototype = {

        /**
         * Init function called by the constructor.
         * 
         * @method _init
         * @private
         */
        _init: function() {
            // extract model
            if (this._createdFrom === 'DOM') {
                this._extractModelFromDOM();
                this._createdFrom = 'JSON';
            }

            var isTouch = 'ontouchstart' in document.documentElement;

            this._down = isTouch ? 'touchstart': 'mousedown';
            this._move = isTouch ? 'touchmove' : 'mousemove';
            this._up   = isTouch ? 'touchend'  : 'mouseup';

            // subscribe events
            var db = document.body;
            Event.observe(db, this._move, this._handlers.move);
            Event.observe(db, this._up,   this._handlers.up);
            this._observe();

            Aux.registerInstance(this, this._element, 'sortableList');
        },

        /**
         * Sets the event handlers.
         * 
         * @method _observe
         * @private
         */
        _observe: function() {
            Event.observe(this._element, this._down, this._handlers.down);
        },

        /**
         * Updates the model from the UL representation
         * 
         * @method _extractModelFromDOM
         * @private
         */
        _extractModelFromDOM: function() {
            this._model = [];
            var that = this;

            var liEls = Selector.select('> li', this._element);

            InkArray.each(liEls,function(liEl) {
                //var t = Element.getChildrenText(liEl);
                var t = liEl.innerHTML;
                that._model.push(t);
            });
        },

        /**
         * Returns the top element for the gallery DOM representation
         * 
         * @method _generateMarkup
         * @return {DOMElement}
         * @private
         */
        _generateMarkup: function() {
            var el = document.createElement('ul');
            el.className = 'unstyled ink-sortable-list';
            var that = this;

            InkArray.each(this._model,function(label, idx) {
                var liEl = document.createElement('li');
                if (idx === that._index) {
                    liEl.className = 'drag';
                }
                liEl.innerHTML = [
                    // '<span class="ink-label ink-info"><i class="icon-reorder"></i>', that._options.dragLabel, '</span>', label
                    label
                ].join('');
                el.appendChild(liEl);
            });

            return el;
        },

        /**
         * Extracts the Y coordinate of the mouse from the given MouseEvent
         * 
         * @method _getY
         * @param  {Event} ev
         * @return {Number}
         * @private
         */
        _getY: function(ev) {
            if (ev.type.indexOf('touch') === 0) {
                //console.log(ev.type, ev.changedTouches[0].pageY);
                return ev.changedTouches[0].pageY;
            }
            if (typeof ev.pageY === 'number') {
                return ev.pageY;
            }
            return ev.clientY;
        },

        /**
         * Refreshes the markup.
         * 
         * @method _refresh
         * @param {Boolean} skipObs True if needs to set the event handlers, false if not.
         * @private
         */
        _refresh: function(skipObs) {
            var el = this._generateMarkup();
            this._element.parentNode.replaceChild(el, this._element);
            this._element = el;

            Aux.restoreIdAndClasses(this._element, this);

            this._dragTriggers = Selector.select( this._options.dragObject, this._element );

            // subscribe events
            if (!skipObs) { this._observe(); }
        },

        /**
         * Mouse down handler
         * 
         * @method _onDown
         * @param {Event} ev
         * @return {Boolean|undefined} [description]
         * @private
         */
        _onDown: function(ev) {
            if (this._isMoving) { return; }
            var tgtEl = Event.element(ev);

            if( !InkArray.inArray(tgtEl,this._dragTriggers) ){
                while( !InkArray.inArray(tgtEl,this._dragTriggers) && (tgtEl.nodeName.toLowerCase() !== 'body') ){
                    tgtEl = tgtEl.parentNode;
                }

                if( tgtEl.nodeName.toLowerCase() === 'body' ){
                    return;
                }
            }

            Event.stop(ev);

            var liEl;
            if( tgtEl.nodeName.toLowerCase() !== 'li' ){
                while( (tgtEl.nodeName.toLowerCase() !== 'li') && (tgtEl.nodeName.toLowerCase() !== 'body') ){
                    tgtEl = tgtEl.parentNode;
                }
            }
            liEl = tgtEl;

            this._index = Aux.childIndex(liEl);
            this._height = liEl.offsetHeight;
            this._startY = this._getY(ev);
            this._isMoving = true;

            document.body.style.cursor = 'move';

            this._refresh(false);

            return false;
        },

        /**
         * Mouse move handler
         * 
         * @method _onMove
         * @param {Event} ev
         * @private
         */
        _onMove: function(ev) {
            if (!this._isMoving) { return; }
            Event.stop(ev);

            var y = this._getY(ev);
            //console.log(y);
            var dy = y - this._startY;
            var sign = dy > 0 ? 1 : -1;
            var di = sign * Math.floor( Math.abs(dy) / this._height );
            if (di === 0) { return; }
            di = di / Math.abs(di);
            if ( (di === -1 && this._index === 0) ||
                 (di === 1 && this._index === this._model.length - 1) ) { return; }

            var a = di > 0 ? this._index : this._index + di;
            var b = di < 0 ? this._index : this._index + di;
            //console.log(a, b);
            this._model.splice(a, 2, this._model[b], this._model[a]);
            this._index += di;
            this._startY = y;

            this._refresh(false);
        },

        /**
         * Mouse up handler
         * 
         * @method _onUp
         * @param {Event} ev
         * @private
         */
        _onUp: function(ev) {
            if (!this._isMoving) { return; }
            Event.stop(ev);

            this._index = undefined;
            this._isMoving = false;
            document.body.style.cursor = '';

            this._refresh();
        },



        /**************
         * PUBLIC API *
         **************/

        /**
         * Returns a copy of the model
         * 
         * @method getModel
         * @return {Array} Copy of the model
         * @public
         */
        getModel: function() {
            return this._model.slice();
        },

        /**
         * Unregisters the component and removes its markup from the DOM
         * 
         * @method destroy
         * @public
         */
        destroy: Aux.destroyComponent

    };

    return SortableList;

});<|MERGE_RESOLUTION|>--- conflicted
+++ resolved
@@ -1,25 +1,3 @@
-<<<<<<< HEAD
-
-Ink.createModule('Ink.UI.SortableList', '1',
-    ['Ink.UI.Aux_1','Ink.Dom.Event_1','Ink.Dom.Css_1','Ink.Dom.Element_1','Ink.Dom.Selector_1','Ink.Util.Array_1'],
-    function(Aux, Event, Css, Element, Selector, InkArray) {
-
-    'use strict';
-
-    /**
-     * @module Ink.UI.SortableList_1
-     */
-
-    /**
-     * @class Ink.UI.SortableList
-     *
-     * @since October 2012
-     * @author jose.p.dias AT co.sapo.pt
-     * @version 0.1
-     *
-     * Adds sortable behaviour to any list!
-     */
-=======
 /**
  * @module Ink.UI.SortableList_1
  * @author inkdev AT sapo.pt
@@ -27,7 +5,6 @@
  */
 Ink.createModule('Ink.UI.SortableList', '1', ['Ink.UI.Aux_1','Ink.Dom.Event_1','Ink.Dom.Css_1','Ink.Dom.Element_1','Ink.Dom.Selector_1','Ink.Util.Array_1'], function(Aux, Event, Css, Element, Selector, InkArray ) {
     'use strict';
->>>>>>> 4609bde4
 
     /**
      * Adds sortable behaviour to any list!
