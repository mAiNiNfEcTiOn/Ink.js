--- conflicted
+++ resolved
@@ -1,16 +1,3 @@
-<<<<<<< HEAD
-
-Ink.createModule('Ink.UI.Gallery', '1',
-    ['Ink.UI.Aux_1','Ink.Dom.Event_1','Ink.Dom.Css_1','Ink.Dom.Element_1','Ink.Dom.Selector_1','Ink.Util.Array_1','Ink.Util.Swipe_1'],
-    function(Aux, Event, Css, Element, Selector, InkArray, Swipe) {
-
-    'use strict';
-
-    /**
-     * @module Ink.UI.Gallery_1
-     */
-
-=======
 /**
  * @module Ink.UI.Gallery_1
  * @author inkdev AT sapo.pt
@@ -29,7 +16,6 @@
      * @return {Number}
      * @private
      */
->>>>>>> 4609bde4
     var maximizeBox = function(maxSz, imageSz, forceMaximize) {
         var w = imageSz[0];
         var h = imageSz[1];
