<<<<<<< HEAD

Ink.createModule('Ink.UI.ProgressBar', '1',
    ['Ink.Dom.Selector_1','Ink.Dom.Element_1'],
    function(Selector, Element) {

    'use strict';

    /**
     * @module Ink.UI.ProgressBar_1
     */

    /**
     * @class Ink.UI.ProgressBar
     *
     * @since April 2013
     * @author ricardo.s.machado AT telecom.pt
     * @version 1
     *
     * <pre>
=======
/**
 * @module Ink.UI.ProgressBar_1
 * @author inkdev AT sapo.pt
 * @version 1
 */
Ink.createModule('Ink.UI.ProgressBar', '1', ['Ink.Dom.Selector_1','Ink.Dom.Element_1'], function( Selector, Element ) {
    'use strict';

    /**
>>>>>>> 4609bde4
     * Associated to a .ink-progress-bar element, it provides the necessary
     * method - setValue() - for the user to change the element's value.
     * 
     * @class Ink.UI.ProgressBar
     * @constructor
     * @version 1
     * @uses Ink.Dom.Selector
     * @uses Ink.Dom.Element
     * @param {String|DOMElement} selector
     * @param {Object} [options] Options for the datepicker
     *     @param {Number}     [options.startValue]          Percentage of the bar that is filled. Range between 0 and 100. Default: 0
     *     @param {Function}   [options.onStart]             Callback that is called when a change of value is started
     *     @param {Function}   [options.onEnd]               Callback that is called when a change of value ends
     *
     * @example
     *      <div class="ink-progress-bar grey" data-start-value="70%">
     *          <span class="caption">I am a grey progress bar</span>
     *          <div class="bar grey"></div>
     *      </div>
     *      <script>
     *          Ink.requireModules( ['Ink.Dom.Selector_1','Ink.UI.ProgressBar_1'], function( Selector, ProgressBar ){
     *              var progressBarElement = Ink.s('.ink-progress-bar');
     *              var progressBarObj = new ProgressBar( progressBarElement );
     *          });
     *      </script>
     */
    var ProgressBar = function( selector, options ){

        if( typeof selector !== 'object' ){
            if( typeof selector !== 'string' ){
                throw '[Ink.UI.ProgressBar] :: Invalid selector';
            } else {
                this._element = Selector.select(selector);
                if( this._element.length < 1 ){
                    throw "[Ink.UI.ProgressBar] :: Selector didn't find any elements";
                }
                this._element = this._element[0];
            }
        } else {
            this._element = selector;
        }


        this._options = Ink.extendObj({
            'startValue': 0,
            'onStart': function(){},
            'onEnd': function(){}
        },Element.data(this._element));

        this._options = Ink.extendObj( this._options, options || {});
        this._value = this._options.startValue;

        this._init();
    };

    ProgressBar.prototype = {

        /**
         * Init function called by the constructor
         * 
         * @method _init
         * @private
         */
        _init: function(){
            this._elementBar = Selector.select('.bar',this._element);
            if( this._elementBar.length < 1 ){
                throw '[Ink.UI.ProgressBar] :: Bar element not found';
            }
            this._elementBar = this._elementBar[0];

            this._options.onStart = Ink.bind(this._options.onStart,this);
            this._options.onEnd = Ink.bind(this._options.onEnd,this);
            this.setValue( this._options.startValue );
        },

        /**
         * Sets the value of the Progressbar
         * 
         * @method setValue
         * @param {Number} newValue Numeric value, between 0 and 100, that represents the percentage of the bar.
         * @public
         */
        setValue: function( newValue ){
            this._options.onStart( this._value);

            newValue = parseInt(newValue,10);
            if( isNaN(newValue) || (newValue < 0) ){
                newValue = 0;
            } else if( newValue>100 ){
                newValue = 100;
            }
            this._value = newValue;
            this._elementBar.style.width =  this._value + '%';

            this._options.onEnd( this._value );
        }
    };

    return ProgressBar;

});<|MERGE_RESOLUTION|>--- conflicted
+++ resolved
@@ -1,24 +1,3 @@
-<<<<<<< HEAD
-
-Ink.createModule('Ink.UI.ProgressBar', '1',
-    ['Ink.Dom.Selector_1','Ink.Dom.Element_1'],
-    function(Selector, Element) {
-
-    'use strict';
-
-    /**
-     * @module Ink.UI.ProgressBar_1
-     */
-
-    /**
-     * @class Ink.UI.ProgressBar
-     *
-     * @since April 2013
-     * @author ricardo.s.machado AT telecom.pt
-     * @version 1
-     *
-     * <pre>
-=======
 /**
  * @module Ink.UI.ProgressBar_1
  * @author inkdev AT sapo.pt
@@ -28,7 +7,6 @@
     'use strict';
 
     /**
->>>>>>> 4609bde4
      * Associated to a .ink-progress-bar element, it provides the necessary
      * method - setValue() - for the user to change the element's value.
      * 
