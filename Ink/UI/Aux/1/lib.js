--- conflicted
+++ resolved
@@ -1,29 +1,11 @@
 /**
  * @module Ink.UI.Aux_1
  * @author inkdev AT sapo.pt
-<<<<<<< HEAD
- */
-
-Ink.createModule('Ink.UI.Aux', '1',
-    ['Ink.Net.Ajax_1','Ink.Dom.Css_1','Ink.Dom.Selector_1','Ink.Util.Url_1'],
-    function(Ajax, Css, Selector, Url) {
-=======
  * @version 1
  */
 Ink.createModule('Ink.UI.Aux', '1', ['Ink.Net.Ajax_1','Ink.Dom.Css_1','Ink.Dom.Selector_1','Ink.Util.Url_1'], function(Ajax,Css,Selector,Url) {
->>>>>>> 4609bde4
 
     'use strict';
-
-    /**
-     * @module Ink.UI.Aux_1
-     */
-
-    /**
-     * Auxiliar Utility functions to use with several components
-     *
-     * @namespace Ink.UI.Aux
-     */
 
     var instances = {};
     var lastIdNum = 0;
