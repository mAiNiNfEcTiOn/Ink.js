<<<<<<< HEAD

Ink.createModule('Ink.UI.ImageQuery', '1',
    ['Ink.UI.Aux_1','Ink.Dom.Event_1','Ink.Dom.Css_1','Ink.Dom.Element_1','Ink.Dom.Selector_1','Ink.Util.Array_1'],
    function(Aux, Event, Css, Element, Selector, InkArray) {

    'use strict';

    /**
     * @module Ink.UI.ImageQuery_1
     */

    /**
     * @class Ink.UI.ImageQuery
     *
     * ImageQuery is an Ink's component responsible for loading images based on the viewport width.
     * For that, the component accepts an array of (media) queries in the options.
     *
     * @param {string|DOMElement} selector CSS Selector or DOMElement
     * @param {object} options  Options' object for configuring the instance. These options can also be set through data-attributes
=======
/**
 * @module Ink.UI.ImageQuery_1
 * @author inkdev AT sapo.pt
 * @version 1
 */
Ink.createModule('Ink.UI.ImageQuery', '1', ['Ink.UI.Aux_1','Ink.Dom.Event_1','Ink.Dom.Css_1','Ink.Dom.Element_1','Ink.Dom.Selector_1','Ink.Util.Array_1'], function(Aux, Event, Css, Element, Selector, InkArray ) {
    'use strict';

    /**
     * @class Ink.UI.ImageQuery
     * @constructor
     * @version 1
     * @uses Ink.UI.Aux
     * @uses Ink.Dom.Event
     * @uses Ink.Dom.Css
     * @uses Ink.Dom.Element
     * @uses Ink.Dom.Selector
     * @uses Ink.Util.Array
     *
     * @param {String|DOMElement} selector
     * @param {Object} [options] Options for the datepicker
     *      @param {String|Function}    [options.src]             String or Callback function (that returns a string) with the path to be used to get the images.
     *      @param {String|Function}    [options.retina]          String or Callback function (that returns a string) with the path to be used to get RETINA specific images.
     *      @param {Array}              [options.queries]         Array of queries
     *          @param {String}              [options.queries.label]         Label of the query. Ex. 'small'
     *          @param {Number}              [options.queries.width]         Min-width to use this query
     *      @param {Function}           [options.onLoad]          Date format string
     *
     * @example
     *      <div class="imageQueryExample large-100 medium-100 small-100 content-center clearfix vspace">
     *          <img src="/assets/imgs/imagequery/small/image.jpg" />
     *      </div>
     *      <script type="text/javascript">
     *      Ink.requireModules( ['Ink.Dom.Selector_1', 'Ink.UI.ImageQuery_1'], function( Selector, ImageQuery ){
     *          var imageQueryElement = Ink.s('.imageQueryExample img');
     *          var imageQueryObj = new ImageQuery('.imageQueryExample img',{
     *              src: '/assets/imgs/imagequery/{:label}/{:file}',
     *              queries: [
     *                  {
     *                      label: 'small',
     *                      width: 480
     *                  },
     *                  {
     *                      label: 'medium',
     *                      width: 640
     *                  },
     *                  {
     *                      label: 'large',
     *                      width: 1024
     *                  }   
     *              ]
     *          });
     *      } );
     *      </script>
>>>>>>> 4609bde4
     */
    var ImageQuery = function(selector, options){

        /**
         * Selector's type checking
         */
        if( !Aux.isDOMElement(selector) && (typeof selector !== 'string') ){
            throw '[ImageQuery] :: Invalid selector';
        } else if( typeof selector === 'string' ){
            this._element = Selector.select( selector );

            if( this._element.length < 1 ){
                throw '[ImageQuery] :: Selector has returned no elements';
            } else if( this._element.length > 1 ){
                var i;
                for( i=1;i<this._element.length;i+=1 ){
                    new Ink.UI.ImageQuery(this._element[i],options);
                }
            }
            this._element = this._element[0];

        } else {
            this._element = selector;
        }


        /**
         * Default options and they're overrided by data-attributes if any.
         * The parameters are:
         * @param {array} queries Array of objects that determine the label/name and its min-width to be applied.
         * @param {boolean} allowFirstLoad Boolean flag to allow the loading of the first element.
         */
        this._options = Ink.extendObj({
            queries:[],
            onLoad: null
        },Element.data(this._element));

        this._options = Ink.extendObj(this._options, options || {});

        /**
         * Determining the original basename (with the querystring) of the file.
         */
        var pos;
        if( (pos=this._element.src.lastIndexOf('?')) !== -1 ){
            var search = this._element.src.substr(pos);
            this._filename = this._element.src.replace(search,'').split('/').pop()+search;
        } else {
            this._filename = this._element.src.split('/').pop();
        }

        this._init();
    };

    ImageQuery.prototype = {

        /**
         * Init function called by the constructor
         * 
         * @method _init
         * @private
         */
        _init: function(){

            /**
             * Sort queries by width, in descendant order.
             */
            this._options.queries = InkArray.sortMulti(this._options.queries,'width').reverse();

            /**
             * Declaring the event handlers, in this case, the window.resize and the (element) load.
             * @type {Object}
             */
            this._handlers = {
                resize: Ink.bindEvent(this._onResize,this),
                load: Ink.bindEvent(this._onLoad,this)
            };

            if( typeof this._options.onLoad === 'function' ){
                Event.observe(this._element, 'onload', this._handlers.load);
            }

            Event.observe(window, 'resize', this._handlers.resize);

            // Imediate call to apply the right images based on the current viewport
            this._handlers.resize.call(this);

        },

        /**
         * Handles the resize event (as specified in the _init function)
         *
         * @method _onResize
         * @private
         */
        _onResize: function(){

            clearTimeout(timeout);

            var timeout = setTimeout(Ink.bind(function(){

                if( !this._options.queries || (this._options.queries === {}) ){
                    clearTimeout(timeout);
                    return;
                }

                var
                    query, selected,
                    viewportWidth
                ;

                /**
                 * Gets viewport width
                 */
                if( typeof( window.innerWidth ) === 'number' ) {
                   viewportWidth = window.innerWidth;
                } else if( document.documentElement && ( document.documentElement.clientWidth || document.documentElement.clientHeight ) ) {
                   viewportWidth = document.documentElement.clientWidth;
                } else if( document.body && ( document.body.clientWidth || document.body.clientHeight ) ) {
                   viewportWidth = document.body.clientWidth;
                }

                /**
                 * Queries are in a descendant order. We want to find the query with the highest width that fits
                 * the viewport, therefore the first one.
                 */
                for( query=0; query < this._options.queries.length; query+=1 ){
                    if (this._options.queries[query].width <= viewportWidth){
                        selected = query;
                        break;
                    }
                }

                /**
                 * If it doesn't find any selectable query (because they don't meet the requirements)
                 * let's select the one with the smallest width
                 */
                if( typeof selected === 'undefined' ){ selected = this._options.queries.length-1; }

                /**
                 * Choosing the right src. The rule is:
                 *
                 *   "If there is specifically defined in the query object, use that. Otherwise uses the global src."
                 *
                 * The above rule applies to a retina src.
                 */
                var src = this._options.queries[selected].src || this._options.src;
                if ( ("devicePixelRatio" in window && window.devicePixelRatio>1) && ('retina' in this._options ) ) {
                    src = this._options.queries[selected].retina || this._options.retina;
                }

                /**
                 * Injects the file variable for usage in the 'templating system' below
                 */
                this._options.queries[selected].file = this._filename;

                /**
                 * Since we allow the src to be a callback, let's run it and get the results.
                 * For the inside, we're passing the element (img) being processed and the object of the selected
                 * query.
                 */
                if( typeof src === 'function' ){
                    src = src.apply(this,[this._element,this._options.queries[selected]]);
                    if( typeof src !== 'string' ){
                        throw '[ImageQuery] :: "src" callback does not return a string';
                    }
                }

                /**
                 * Replace the values of the existing properties on the query object (except src and retina) in the
                 * defined src and/or retina.
                 */
                var property;
                for( property in this._options.queries[selected] ){
                    if( ( property === 'src' ) || ( property === 'retina' ) ){ continue; }
                    src = src.replace("{:" + property + "}",this._options.queries[selected][property]);
                }
                this._element.src = src;

                // Removes the injected file property
                delete this._options.queries[selected].file;

                timeout = undefined;

            },this),300);
        },

        /**
         * Handles the element loading (img onload) event
         *
         * @method _onLoad
         * @private
         */
        _onLoad: function(){

            /**
             * Since we allow a callback for this let's run it.
             */
            this._options.onLoad.call(this);
        }

    };

    return ImageQuery;

});<|MERGE_RESOLUTION|>--- conflicted
+++ resolved
@@ -1,24 +1,3 @@
-<<<<<<< HEAD
-
-Ink.createModule('Ink.UI.ImageQuery', '1',
-    ['Ink.UI.Aux_1','Ink.Dom.Event_1','Ink.Dom.Css_1','Ink.Dom.Element_1','Ink.Dom.Selector_1','Ink.Util.Array_1'],
-    function(Aux, Event, Css, Element, Selector, InkArray) {
-
-    'use strict';
-
-    /**
-     * @module Ink.UI.ImageQuery_1
-     */
-
-    /**
-     * @class Ink.UI.ImageQuery
-     *
-     * ImageQuery is an Ink's component responsible for loading images based on the viewport width.
-     * For that, the component accepts an array of (media) queries in the options.
-     *
-     * @param {string|DOMElement} selector CSS Selector or DOMElement
-     * @param {object} options  Options' object for configuring the instance. These options can also be set through data-attributes
-=======
 /**
  * @module Ink.UI.ImageQuery_1
  * @author inkdev AT sapo.pt
@@ -73,7 +52,6 @@
      *          });
      *      } );
      *      </script>
->>>>>>> 4609bde4
      */
     var ImageQuery = function(selector, options){
 
