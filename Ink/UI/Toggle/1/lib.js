--- conflicted
+++ resolved
@@ -1,16 +1,3 @@
-<<<<<<< HEAD
-
-Ink.createModule('Ink.UI.Toggle', '1',
-    ['Ink.UI.Aux_1','Ink.Dom.Event_1','Ink.Dom.Css_1','Ink.Dom.Element_1','Ink.Dom.Selector_1'],
-    function(Aux, Event, Css, Element, Selector) {
-
-    'use strict';
-
-    /**
-     * @module Ink.UI.Toggle_1
-     */
-
-=======
 /**
  * @module Ink.UI.Toggle_1
  * @author inkdev AT sapo.pt
@@ -67,7 +54,6 @@
      *          });
      *      </script>
      */
->>>>>>> 4609bde4
     var Toggle = function( selector, options ){
 
         if( typeof selector !== 'string' && typeof selector !== 'object' ){
