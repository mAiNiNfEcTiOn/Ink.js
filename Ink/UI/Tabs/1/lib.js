--- conflicted
+++ resolved
@@ -1,25 +1,3 @@
-<<<<<<< HEAD
-
-Ink.createModule('Ink.UI.Tabs', '1',
-    ['Ink.UI.Aux_1','Ink.Dom.Event_1','Ink.Dom.Css_1','Ink.Dom.Element_1','Ink.Dom.Selector_1','Ink.Util.Array_1'],
-    function(Aux, Event, Css, Element, Selector, InkArray) {
-
-    'use strict';
-
-    /**
-     * @module Ink.UI.Tabs_1
-     */
-
-    /**
-     * @class Ink.UI.Tabs
-     *
-     * @since November 2012
-     * @author andre.padez AT co.sapo.pt
-     * @version 0.1
-     *
-     * Tabs component.
-     */
-=======
 /**
  * @module Ink.UI.Tabs_1
  * @author inkdev AT sapo.pt
@@ -27,7 +5,6 @@
  */
 Ink.createModule('Ink.UI.Tabs', '1', ['Ink.UI.Aux_1','Ink.Dom.Event_1','Ink.Dom.Css_1','Ink.Dom.Element_1','Ink.Dom.Selector_1','Ink.Util.Array_1'], function(Aux, Event, Css, Element, Selector, InkArray ) {
     'use strict';
->>>>>>> 4609bde4
 
     /**
      * Tabs component
