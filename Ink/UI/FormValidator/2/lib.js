/**
 * @module Ink.UI.FormValidator_2
 * @author inkdev AT sapo.pt
 * @version 2
 */
Ink.createModule('Ink.UI.FormValidator', '2', [ 'Ink.UI.Aux_1','Ink.Dom.Element_1','Ink.Dom.Event_1','Ink.Dom.Selector_1','Ink.Dom.Css_1','Ink.Util.Array_1','Ink.Util.I18n_1','Ink.Util.Validator_1'], function( Aux, Element, Event, Selector, Css, InkArray, I18n, InkValidator ) {
    'use strict';

    /**
     * Validation Functions to be used
     * Some functions are a port from PHP, others are the 'best' solutions available
     *
     * @type {Object}
     * @private
     * @static
     */
    var validationFunctions = {

        /**
         * Checks if the value is actually defined and is not empty
         *
         * @method validationFunctions.required
         * @param  {String} value Value to be checked
         * @return {Boolean}       True case is defined, false if it's empty or not defined.
         */
        'required': function( value ){
            return ( (typeof value !== 'undefined') && ( !(/^\s*$/).test(value) ) );
        },

        /**
         * Checks if the value has a minimum length
         *
         * @method validationFunctions.min_length
         * @param  {String} value   Value to be checked
         * @param  {String|Number} minSize Number of characters that the value at least must have.
         * @return {Boolean}         True if the length of value is equal or bigger than the minimum chars defined. False if not.
         */
        'min_length': function( value, minSize ){
            return ( (typeof value === 'string') && ( value.length >= parseInt(minSize,10) ) );
        },

        /**
         * Checks if the value has a maximum length
         *
         * @method validationFunctions.max_length
         * @param  {String} value   Value to be checked
         * @param  {String|Number} maxSize Number of characters that the value at maximum can have.
         * @return {Boolean}         True if the length of value is equal or smaller than the maximum chars defined. False if not.
         */
        'max_length': function( value, maxSize ){
            return ( (typeof value === 'string') && ( value.length <= parseInt(maxSize,10) ) );
        },

        /**
         * Checks if the value has an exact length
         *
         * @method validationFunctions.exact_length
         * @param  {String} value   Value to be checked
         * @param  {String|Number} exactSize Number of characters that the value must have.
         * @return {Boolean}         True if the length of value is equal to the size defined. False if not.
         */
        'exact_length': function( value, exactSize ){
            return ( (typeof value === 'string') && ( value.length === parseInt(exactSize,10) ) );
        },

        /**
         * Checks if the value has a valid e-mail address
         *
         * @method validationFunctions.email
         * @param  {String} value   Value to be checked
         * @return {Boolean}         True if the value is a valid e-mail address. False if not.
         */
        'email': function( value ){
            return ( ( typeof value === 'string' ) && InkValidator.mail( value ) );
        },

        /**
         * Checks if the value has a valid URL
         *
         * @method validationFunctions.url
         * @param  {String} value   Value to be checked
         * @param  {Boolean} fullCheck Flag that specifies if the value must be validated as a full url (with the protocol) or not.
         * @return {Boolean}         True if the URL is considered valid. False if not.
         */
        'url': function( value, fullCheck ){
            fullCheck = fullCheck || false;
            return ( (typeof value === 'string') && InkValidator.url( value, fullCheck ) );
        },

        /**
         * Checks if the value is a valid IP. Supports ipv4 and ipv6
         *
         * @method validationFunctions.ip
         * @param  {String} value   Value to be checked
         * @param  {String} ipType Type of IP to be validated. The values are: ipv4, ipv6. By default is ipv4.
         * @return {Boolean}         True if the value is a valid IP address. False if not.
         */
        'ip': function( value, ipType ){
            if( typeof value !== 'string' ){
                return false;
            }

            return InkValidator.isIP(value, ipType);
        },

        /**
         * Checks if the value is a valid phone number. Supports several countries, based in the Ink.Util.Validator class.
         *
         * @method validationFunctions.phone
         * @param  {String} value   Value to be checked
         * @param  {String} phoneType Country's initials to specify the type of phone number to be validated. Ex: 'AO'.
         * @return {Boolean}         True if it's a valid phone number. False if not.
         */
        'phone': function( value, phoneType ){
            if( typeof value !== 'string' ){
                return false;
            }

            var countryCode = phoneType ? phoneType.toUpperCase() : '';

            return InkValidator['is' + countryCode + 'Phone'](value);
        },

        /**
         * Checks if it's a valid credit card.
         *
         * @method validationFunctions.credit_card
         * @param  {String} value   Value to be checked
         * @param  {String} cardType Type of credit card to be validated. The card types available are in the Ink.Util.Validator class.
         * @return {Boolean}         True if the value is a valid credit card number. False if not.
         */
        'credit_card': function( value, cardType ){
            if( typeof value !== 'string' ){
                return false;
            }

            return InkValidator.isCreditCard( value, cardType || 'default' );
        },

        /**
         * Checks if the value is a valid date.
         *
         * @method validationFunctions.date
         * @param  {String} value   Value to be checked
         * @param  {String} format Specific format of the date.
         * @return {Boolean}         True if the value is a valid date. False if not.
         */
        'date': function( value, format ){
            return ( (typeof value === 'string' ) && InkValidator.isDate(format, value) );
        },

        /**
         * Checks if the value only contains alphabetical values.
         *
         * @method validationFunctions.alpha
         * @param  {String} value           Value to be checked
         * @param  {Boolean} supportSpaces  Allow whitespace
         * @return {Boolean}                True if the value is alphabetical-only. False if not.
         */
        'alpha': function( value, supportSpaces ){
            return InkValidator.ascii(value, {singleLineWhitespace: supportSpaces});
        },

        /*
         * Check that the value contains only printable unicode text characters
         * from the Basic Multilingual plane (BMP)
         * Optionally allow punctuation and whitespace
         *
         * @method validationFunctions.text
         * @param {String} value    Value to be checked
         * @return {Boolean}        Whether the value only contains printable text characters
         **/
        'text': function (value, whitespace, punctuation) {
            return InkValidator.unicode(value, {
                singleLineWhitespace: whitespace,
                unicodePunctuation: punctuation});
        },

        /*
         * Check that the value contains only printable text characters 
         * available in the latin-1 encoding.
         *
         * Optionally allow punctuation and whitespace
         *
         * @method validationFunctions.text
         * @param {String} value    Value to be checked
         * @return {Boolean}        Whether the value only contains printable text characters
         **/
        'latin': function (value, punctuation, whitespace) {
            if ( typeof value !== 'string') { return false; }
            return InkValidator.latin1(value, {latin1Punctuation: punctuation, singleLineWhitespace: whitespace});
        },

        /**
         * Checks if the value only contains alphabetical and numerical characters.
         *
         * @method validationFunctions.alpha_numeric
         * @param  {String} value   Value to be checked
         * @return {Boolean}         True if the value is a valid alphanumerical. False if not.
         */
        'alpha_numeric': function( value ){
            return InkValidator.ascii(value, {numbers: true});
        },

        /**
         * Checks if the value only contains alphabetical, dash or underscore characteres.
         *
         * @method validationFunctions.alpha_dashes
         * @param  {String} value   Value to be checked
         * @return {Boolean}         True if the value is a valid. False if not.
         */
        'alpha_dash': function( value ){
            return InkValidator.ascii(value, {dash: true, underscore: true});
        },

        /**
         * Checks if the value is a digit (an integer of length = 1).
         *
         * @method validationFunctions.digit
         * @param  {String} value   Value to be checked
         * @return {Boolean}         True if the value is a valid digit. False if not.
         */
        'digit': function( value ){
            return ((typeof value === 'string') && /^[0-9]{1}$/.test(value));
        },

        /**
         * Checks if the value is a valid integer.
         *
         * @method validationFunctions.integer
         * @param  {String} value   Value to be checked
         * @param  {String} positive Flag that specifies if the integer is must be positive (unsigned).
         * @return {Boolean}         True if the value is a valid integer. False if not.
         */
        'integer': function( value, positive ){
            return InkValidator.number(value, {
                negative: !positive,
                decimalPlaces: 0
            });
        },

        /**
         * Checks if the value is a valid decimal number.
         *
         * @method validationFunctions.decimal
         * @param  {String} value   Value to be checked
         * @param  {String} decimalSeparator Character that splits the integer part from the decimal one. By default is '.'.
         * @param  {String} [decimalPlaces] Maximum number of digits that the decimal part must have.
         * @param  {String} [leftDigits] Maximum number of digits that the integer part must have, when provided.
         * @return {Boolean}         True if the value is a valid decimal number. False if not.
         */
        'decimal': function( value, decimalSeparator, decimalPlaces, leftDigits ){
            return InkValidator.number(value, {
                decimalSep: decimalSeparator || '.',
                decimalPlaces: +decimalPlaces || null,
                maxDigits: +leftDigits
            });
        },

        /**
         * Checks if it is a numeric value.
         *
         * @method validationFunctions.numeric
         * @param  {String} value   Value to be checked
         * @param  {String} decimalSeparator Verifies if it's a valid decimal. Otherwise checks if it's a valid integer.
         * @param  {String} [decimalPlaces] (when the number is decimal) Maximum number of digits that the decimal part must have.
         * @param  {String} [leftDigits] (when the number is decimal) Maximum number of digits that the integer part must have, when provided.
         * @return {Boolean}         True if the value is numeric. False if not.
         */
        'numeric': function( value, decimalSeparator, decimalPlaces, leftDigits ){
            decimalSeparator = decimalSeparator || '.';
            if( value.indexOf(decimalSeparator) !== -1  ){
                return validationFunctions.decimal( value, decimalSeparator, decimalPlaces, leftDigits );
            } else {
                return validationFunctions.integer( value );
            }
        },

        /**
         * Checks if the value is in a specific range of values. The parameters after the first one are used for specifying the range, and are similar in function to python's range() function.
         *
         * @method validationFunctions.range
         * @param  {String} value   Value to be checked
         * @param  {String} minValue Left limit of the range.
         * @param  {String} maxValue Right limit of the range.
         * @param  {String} [multipleOf] In case you want numbers that are only multiples of another number.
         * @return {Boolean}         True if the value is within the range. False if not.
         */
        'range': function( value, minValue, maxValue, multipleOf ){
            value = +value;
            minValue = +minValue;
            maxValue = +maxValue;

            if (isNaN(value) || isNaN(minValue) || isNaN(maxValue)) {
                return false;
            }

            if( value < minValue || value > maxValue ){
                return false;
            }

            if (multipleOf) {
                return (value - minValue) % multipleOf === 0;
            } else {
                return true;
            }
        },

        /**
         * Checks if the value is a valid color.
         *
         * @method validationFunctions.color
         * @param  {String} value   Value to be checked
         * @return {Boolean}         True if the value is a valid color. False if not.
         */
        'color': function( value ){
            return InkValidator.isColor(value);
        },

        /**
         * Checks if the value matches the value of a different field.
         *
         * @method validationFunctions.matches
         * @param  {String} value   Value to be checked
         * @param  {String} fieldToCompare Name or ID of the field to compare.
         * @return {Boolean}         True if the values match. False if not.
         */
        'matches': function( value, fieldToCompare ){
            return ( value === this.getFormElements()[fieldToCompare][0].getValue() );
        }

    };

    /**
     * Error messages for the validation functions above
     * @type {Object}
     * @private
     * @static
     */
    var validationMessages = new I18n({
        en_US: {
            'formvalidator.required' : 'The {field} filling is mandatory',
            'formvalidator.min_length': 'The {field} must have a minimum size of {param1} characters',
            'formvalidator.max_length': 'The {field} must have a maximum size of {param1} characters',
            'formvalidator.exact_length': 'The {field} must have an exact size of {param1} characters',
            'formvalidator.email': 'The {field} must have a valid e-mail address',
            'formvalidator.url': 'The {field} must have a valid URL',
            'formvalidator.ip': 'The {field} does not contain a valid {param1} IP address',
            'formvalidator.phone': 'The {field} does not contain a valid {param1} phone number',
            'formvalidator.credit_card': 'The {field} does not contain a valid {param1} credit card',
            'formvalidator.date': 'The {field} should contain a date in the {param1} format',
            'formvalidator.alpha': 'The {field} should only contain letters',
            'formvalidator.text': 'The {field} should only contain alphabetic characters',
            'formvalidator.latin': 'The {field} should only contain alphabetic characters',
            'formvalidator.alpha_numeric': 'The {field} should only contain letters or numbers',
            'formvalidator.alpha_dashes': 'The {field} should only contain letters or dashes',
            'formvalidator.digit': 'The {field} should only contain a digit',
            'formvalidator.integer': 'The {field} should only contain an integer',
            'formvalidator.decimal': 'The {field} should contain a valid decimal number',
            'formvalidator.numeric': 'The {field} should contain a number',
            'formvalidator.range': 'The {field} should contain a number between {param1} and {param2}',
            'formvalidator.color': 'The {field} should contain a valid color',
            'formvalidator.matches': 'The {field} should match the field {param1}',
            'formvalidator.validation_function_not_found': 'The rule {rule} has not been defined'
        },
        pt_PT: {
            'formvalidator.required' : 'Preencher {field} é obrigatório',
            'formvalidator.min_length': '{field} deve ter no mínimo {param1} caracteres',
            'formvalidator.max_length': '{field} tem um tamanho máximo de {param1} caracteres',
            'formvalidator.exact_length': '{field} devia ter exactamente {param1} caracteres',
            'formvalidator.email': '{field} deve ser um e-mail válido',
            'formvalidator.url': 'O {field} deve ser um URL válido',
            'formvalidator.ip': '{field} não tem um endereço IP {param1} válido',
            'formvalidator.phone': '{field} deve ser preenchido com um número de telefone {param1} válido.',
            'formvalidator.credit_card': '{field} não tem um cartão de crédito {param1} válido',
            'formvalidator.date': '{field} deve conter uma data no formato {param1}',
            'formvalidator.alpha': 'O campo {field} deve conter apenas caracteres alfabéticos',
            'formvalidator.text': 'O campo {field} deve conter apenas caracteres alfabéticos',
            'formvalidator.latin': 'O campo {field} deve conter apenas caracteres alfabéticos',
            'formvalidator.alpha_numeric': '{field} deve conter apenas letras e números',
            'formvalidator.alpha_dashes': '{field} deve conter apenas letras e traços',
            'formvalidator.digit': '{field} destina-se a ser preenchido com apenas um dígito',
            'formvalidator.integer': '{field} deve conter um número inteiro',
            'formvalidator.decimal': '{field} deve conter um número válido',
            'formvalidator.numeric': '{field} deve conter um número válido',
            'formvalidator.range': '{field} deve conter um número entre {param1} e {param2}',
            'formvalidator.color': '{field} deve conter uma cor válida',
            'formvalidator.matches': '{field} deve corresponder ao campo {param1}',
            'formvalidator.validation_function_not_found': '[A regra {rule} não foi definida]'
        },
    }, 'en_US');

    /**
     * Constructor of a FormElement.
     * This type of object has particular methods to parse rules and validate them in a specific DOM Element.
     *
     * @param  {DOMElement} element DOM Element
     * @param  {Object} options Object with configuration options
     * @return {FormElement} FormElement object
     */
    var FormElement = function( element, options ){
        this._element = Aux.elOrSelector( element, 'Invalid FormElement' );
        this._errors = {};
        this._rules = {};
        this._value = null;

        this._options = Ink.extendObj( {
            label: this._getLabel()
        }, Element.data(this._element) );

        this._options = Ink.extendObj( this._options, options || {} );

    };

    /**
     * FormElement's prototype
     */
    FormElement.prototype = {

        /**
         * Function to get the label that identifies the field.
         * If it can't find one, it will use the name or the id
         * (depending on what is defined)
         *
         * @method _getLabel
         * @return {String} Label to be used in the error messages
         * @private
         */
        _getLabel: function(){

            var controlGroup = Element.findUpwardsByClass(this._element,'control-group');
            var label = Ink.s('label',controlGroup);
            if( label ){
                label = Element.textContent(label);
            } else {
                label = this._element.name || this._element.id || '';
            }

            return label;
        },

        /**
         * Function to parse a rules' string.
         * Ex: required|number|max_length[30]
         *
         * @method _parseRules
         * @param  {String} rules String with the rules
         * @private
         */
        _parseRules: function( rules ){
            this._rules = {};
            rules = rules.split("|");
            var i, rulesLength = rules.length, rule, params, paramStartPos ;
            if( rulesLength > 0 ){
                for( i = 0; i < rulesLength; i++ ){
                    rule = rules[i];
                    if( !rule ){
                        continue;
                    }

                    if( ( paramStartPos = rule.indexOf('[') ) !== -1 ){
                        params = rule.substr( paramStartPos+1 );
                        params = params.split(']');
                        params = params[0];
                        params = params.split(',');
                        for (var p = 0, len = params.length; p < len; p++) {
                            params[p] =
                                params[p] === 'true' ? true :
                                params[p] === 'false' ? false :
                                params[p];
                        }
                        params.splice(0,0,this.getValue());

                        rule = rule.substr(0,paramStartPos);

                        this._rules[rule] = params;
                    } else {
                        this._rules[rule] = [this.getValue()];
                    }
                }
            }
        },

        /**
         * Function to add an error to the FormElement's 'errors' object.
         * It basically receives the rule where the error occurred, the parameters passed to it (if any)
         * and the error message.
         * Then it replaces some tokens in the message for a more 'custom' reading
         *
         * @method _addError
         * @param  {String|null} rule    Rule that failed, or null if no rule was found.
         * @private
         * @static
         */
        _addError: function(rule){
            var params = this._rules[rule] || [];

            var paramObj = {
                field: this._options.label,
                value: this.getValue()
            };

            for( var i = 1; i < params.length; i++ ){
                paramObj['param' + i] = params[i];
            }

            var i18nKey = 'formvalidator.' + rule;

            this._errors[rule] = validationMessages.text(i18nKey, paramObj);

            if (this._errors[rule] === i18nKey) {
                this._errors[rule] = 'Validation message not found';
            }
        },

        /**
         * Function to retrieve the element's value
         *
         * @method getValue
         * @return {mixed} The DOM Element's value
         * @public
         */
        getValue: function(){

            switch(this._element.nodeName.toLowerCase()){
                case 'select':
                    return Ink.s('option:selected',this._element).value;
                case 'textarea':
                    return this._element.innerHTML;
                case 'input':
                    if( "type" in this._element ){
                        if( (this._element.type === 'radio') && (this._element.type === 'checkbox') ){
                            if( this._element.checked ){
                                return this._element.value;
                            }
                        } else if( this._element.type !== 'file' ){
                            return this._element.value;
                        }
                    } else {
                        return this._element.value;
                    }
                    return;
                default:
                    return this._element.innerHTML;
            }
        },

        /**
         * Function that returns the constructed errors object.
         *
         * @method getErrors
         * @return {Object} Errors' object
         * @public
         */
        getErrors: function(){
            return this._errors;
        },

        /**
         * Function that returns the DOM element related to it.
         *
         * @method getElement
         * @return {Object} DOM Element
         * @public
         */
        getElement: function(){
            return this._element;
        },

        /**
         * Get other elements in the same form.
         *
         * @method getFormElements
         * @return {Object} A mapping of keys to other elements in this form.
         * @public
         */
        getFormElements: function () {
            return this._options.form._formElements;
        },

        /**
         * Function used to validate the element based on the rules defined.
         * It parses the rules defined in the _options.rules property.
         *
         * @method validate
         * @return {Boolean} True if every rule was valid. False if one fails.
         * @public
         */
        validate: function(){
            this._errors = {};

            if( "rules" in this._options || 1){
                this._parseRules( this._options.rules );
            }
            
            if( ("required" in this._rules) || (this.getValue() !== '') ){
                for(var rule in this._rules) {
                    if (this._rules.hasOwnProperty(rule)) {
                        if( (typeof validationFunctions[rule] === 'function') ){
                            if( validationFunctions[rule].apply(this, this._rules[rule] ) === false ){

<<<<<<< HEAD
            if( ("required" in this._rules) || (this.getValue() !== '') ){
                for(var rule in this._rules){
=======
                                this._addError( rule );
                                return false;
>>>>>>> b2121d40

                            }

                        } else {

                            this._addError( null );
                            return false;
                        }
                    }
                }
            }

            return true;

        }
    };



    /**
     * @class Ink.UI.FormValidator_2
     * @version 2
     * @constructor
     * @param {String|DOMElement} selector Either a CSS Selector string, or the form's DOMElement
     * @param {} [varname] [description]
     * @example
     *     Ink.requireModules( ['Ink.UI.FormValidator_2'], function( FormValidator ){
     *         var myValidator = new FormValidator( 'form' );
     *     });
     */
    var FormValidator = function( selector, options ){

        /**
         * DOMElement of the <form> being validated
         *
         * @property _rootElement
         * @type {DOMElement}
         */
        this._rootElement = Aux.elOrSelector( selector );

        /**
         * Object that will gather the form elements by name
         *
         * @property _formElements
         * @type {Object}
         */
        this._formElements = {};

        /**
         * Error message DOMElements
         * 
         * @property _errorMessages
         */
        this._errorMessages = [];

        /**
         * Array of elements marked with validation errors
         *
         * @property _markedErrorElements
         */
        this._markedErrorElements = [];

        /**
         * Configuration options. Fetches the data attributes first, then the ones passed when executing the constructor.
         * By doing that, the latter will be the one with highest priority.
         *
         * @property _options
         * @type {Object}
         */
        this._options = Ink.extendObj({
            eventTrigger: 'submit',
            searchFor: 'input, select, textarea, .control-group',
            beforeValidation: undefined,
            onError: undefined,
            onSuccess: undefined
        },Element.data(this._rootElement));

        this._options = Ink.extendObj( this._options, options || {} );

        // Sets an event listener for a specific event in the form, if defined.
        // By default is the 'submit' event.
        if( typeof this._options.eventTrigger === 'string' ){
            Event.observe( this._rootElement,this._options.eventTrigger, Ink.bindEvent(this.validate,this) );
        }

        this._init();
    };

    /**
     * Method used to set validation functions (either custom or ovewrite the existent ones)
     *
     * @method setRule
     * @param {String}   name         Name of the function. E.g. 'required'
     * @param {String}   errorMessage Error message to be displayed in case of returning false. E.g. 'Oops, you passed {param1} as parameter1, lorem ipsum dolor...'
     * @param {Function} cb           Function to be executed when calling this rule
     * @public
     * @static
     */
    FormValidator.setRule = function( name, errorMessage, cb ){
        validationFunctions[ name ] = cb;
        if (validationMessages.getKey('formvalidator.' + name) !== errorMessage) {
            var langObj = {}; langObj['formvalidator.' + name] = errorMessage;
            var dictObj = {}; dictObj[validationMessages.lang()] = langObj;
            validationMessages.append(dictObj);
        }
    };

    /**
     * Get the i18n object in charge of the error messages
     *
     * @method getI18n
     * @return {Ink.Util.I18n} The i18n object the FormValidator is using.
     */
    FormValidator.getI18n = function () {
        return validationMessages;
    };

     /**
     * Sets the I18n object for validation error messages
     *
     * @method setI18n
     * @param {Ink.Util.I18n} i18n  The I18n object.
     */
    FormValidator.setI18n = function (i18n) {
        validationMessages = i18n;
    };

   /**
     * Add to the I18n dictionary. See `Ink.Util.I18n.append()` documentation.
     *
     * @method AppendI18n
     */
    FormValidator.appendI18n = function () {
        validationMessages.append.apply(validationMessages, [].slice.call(arguments));
    };

    /**
     * Sets the language of the error messages. pt_PT and en_US are available, but you can add new languages by using append()
     *
     * See the `Ink.Util.I18n.lang()` setter
     *
     * @method setLanguage
     * @param language  The language to set i18n to.
     */
    FormValidator.setLanguage = function (language) {
        validationMessages.lang(language);
    };

    /**
     * Method used to get the existing defined validation functions
     *
     * @method getRules
     * @return {Object} Object with the rules defined
     * @public
     * @static
     */
    FormValidator.getRules = function(){
        return validationFunctions;
    };

    FormValidator.prototype = {
        _init: function(){

        },

        /**
         * Function that searches for the elements of the form, based in the
         * this._options.searchFor configuration.
         *
         * @method getElements
         * @return {Object} An object with the elements in the form, indexed by name/id
         * @public
         */
        getElements: function(){
            this._formElements = {};
            var formElements = Selector.select( this._options.searchFor, this._rootElement );
            if( formElements.length ){
                var i, element;
                for( i=0; i<formElements.length; i+=1 ){
                    element = formElements[i];

                    var dataAttrs = Element.data( element );

                    if( !("rules" in dataAttrs) ){
                        continue;
                    }

                    var options = {
                        form: this
                    };

                    var key;
                    if( ("name" in element) && element.name ){
                        key = element.name;
                    } else if( ("id" in element) && element.id ){
                        key = element.id;
                    } else {
                        key = 'element_' + Math.floor(Math.random()*100);
                        element.id = key;
                    }

                    if( !(key in this._formElements) ){
                        this._formElements[key] = [ new FormElement( element, options ) ];
                    } else {
                        this._formElements[key].push( new FormElement( element, options ) );
                    }
                }
            }

            return this._formElements;
        },

        /**
         * Runs the validate function of each FormElement in the this._formElements
         * object.
         * Also, based on the this._options.beforeValidation, this._options.onError
         * and this._options.onSuccess, this callbacks are executed when defined.
         *
         * @method validate
         * @param  {Event} event window.event object
         * @return {Boolean}
         * @public
         */
        validate: function( event ){
            Event.stop(event);

            if( typeof this._options.beforeValidation === 'function' ){
                this._options.beforeValidation();
            }

            this.getElements();

            var errorElements = [];

            for( var key in this._formElements ){
                if( this._formElements.hasOwnProperty(key) ){
                    for( var counter = 0; counter < this._formElements[key].length; counter+=1 ){
                        if( !this._formElements[key][counter].validate() ) {
                            errorElements.push(this._formElements[key][counter]);
                        }
                    }
                }
            }
            
            if( errorElements.length === 0 ){
                if( typeof this._options.onSuccess === 'function' ){
                    this._options.onSuccess();
                }
                return true;
            } else {
                if( typeof this._options.onError === 'function' ){
                    this._options.onError( errorElements );
                }
                InkArray.each( this._markedErrorElements, Ink.bind(Css.removeClassName, Css, 'validation'));
                InkArray.each( this._markedErrorElements, Ink.bind(Css.removeClassName, Css, 'error'));
                InkArray.each( this._errorMessages, Element.remove);
                this._errorMessages = [];
                this._markedErrorElements = [];
                InkArray.each( errorElements, Ink.bind(function( formElement ){
                    var controlGroupElement;
                    var controlElement;
                    if( Css.hasClassName(formElement.getElement(),'control-group') ){
                        controlGroupElement = formElement.getElement();
                        controlElement = Ink.s('.control',formElement.getElement());
                    } else {
                        controlGroupElement = Element.findUpwardsByClass(formElement.getElement(),'control-group');
                        controlElement = Element.findUpwardsByClass(formElement.getElement(),'control');
                    }
                    if (!controlElement || !controlGroupElement) {
                        controlElement = controlGroupElement = formElement.getElement();
                    }

                    Css.addClassName( controlGroupElement, 'validation' );
                    Css.addClassName( controlGroupElement, 'error' );
                    this._markedErrorElements.push(controlGroupElement);

                    var paragraph = document.createElement('p');
                    Css.addClassName(paragraph,'tip');
                    Element.insertAfter(paragraph, controlElement);
                    var errors = formElement.getErrors();
                    var errorArr = [];
                    for (var k in errors) {
                        if (errors.hasOwnProperty(k)) {
                            errorArr.push(errors[k]);
                        }
                    }
                    paragraph.innerHTML = errorArr.join('<br/>');
                    this._errorMessages.push(paragraph);
                }, this));
                return false;
            }
        }
    };

    /**
     * Returns the FormValidator's Object
     */
    return FormValidator;

});<|MERGE_RESOLUTION|>--- conflicted
+++ resolved
@@ -1,9 +1,10 @@
+
 /**
  * @module Ink.UI.FormValidator_2
  * @author inkdev AT sapo.pt
  * @version 2
  */
-Ink.createModule('Ink.UI.FormValidator', '2', [ 'Ink.UI.Aux_1','Ink.Dom.Element_1','Ink.Dom.Event_1','Ink.Dom.Selector_1','Ink.Dom.Css_1','Ink.Util.Array_1','Ink.Util.I18n_1','Ink.Util.Validator_1'], function( Aux, Element, Event, Selector, Css, InkArray, I18n, InkValidator ) {
+Ink.createModule('Ink.UI.FormValidator', '2', ['Ink.UI.Aux_1', 'Ink.Dom.Element_1', 'Ink.Dom.Event_1', 'Ink.Dom.Selector_1', 'Ink.Dom.Css_1', 'Ink.Util.Array_1', 'Ink.Util.I18n_1', 'Ink.Util.Validator_1'], function(Aux, Element, Event, Selector, Css, InkArray, I18n, InkValidator) {
     'use strict';
 
     /**
@@ -22,9 +23,8 @@
          * @method validationFunctions.required
          * @param  {String} value Value to be checked
          * @return {Boolean}       True case is defined, false if it's empty or not defined.
-         */
-        'required': function( value ){
-            return ( (typeof value !== 'undefined') && ( !(/^\s*$/).test(value) ) );
+         */'required': function(value) {
+            return ((typeof value !== 'undefined') && (!(/^\s*$/).test(value)));
         },
 
         /**
@@ -34,9 +34,8 @@
          * @param  {String} value   Value to be checked
          * @param  {String|Number} minSize Number of characters that the value at least must have.
          * @return {Boolean}         True if the length of value is equal or bigger than the minimum chars defined. False if not.
-         */
-        'min_length': function( value, minSize ){
-            return ( (typeof value === 'string') && ( value.length >= parseInt(minSize,10) ) );
+         */'min_length': function(value, minSize) {
+            return ((typeof value === 'string') && (value.length >= parseInt(minSize, 10)));
         },
 
         /**
@@ -46,9 +45,8 @@
          * @param  {String} value   Value to be checked
          * @param  {String|Number} maxSize Number of characters that the value at maximum can have.
          * @return {Boolean}         True if the length of value is equal or smaller than the maximum chars defined. False if not.
-         */
-        'max_length': function( value, maxSize ){
-            return ( (typeof value === 'string') && ( value.length <= parseInt(maxSize,10) ) );
+         */'max_length': function(value, maxSize) {
+            return ((typeof value === 'string') && (value.length <= parseInt(maxSize, 10)));
         },
 
         /**
@@ -58,9 +56,8 @@
          * @param  {String} value   Value to be checked
          * @param  {String|Number} exactSize Number of characters that the value must have.
          * @return {Boolean}         True if the length of value is equal to the size defined. False if not.
-         */
-        'exact_length': function( value, exactSize ){
-            return ( (typeof value === 'string') && ( value.length === parseInt(exactSize,10) ) );
+         */'exact_length': function(value, exactSize) {
+            return ((typeof value === 'string') && (value.length === parseInt(exactSize, 10)));
         },
 
         /**
@@ -69,9 +66,8 @@
          * @method validationFunctions.email
          * @param  {String} value   Value to be checked
          * @return {Boolean}         True if the value is a valid e-mail address. False if not.
-         */
-        'email': function( value ){
-            return ( ( typeof value === 'string' ) && InkValidator.mail( value ) );
+         */'email': function(value) {
+            return ((typeof value === 'string') && InkValidator.mail(value));
         },
 
         /**
@@ -81,10 +77,9 @@
          * @param  {String} value   Value to be checked
          * @param  {Boolean} fullCheck Flag that specifies if the value must be validated as a full url (with the protocol) or not.
          * @return {Boolean}         True if the URL is considered valid. False if not.
-         */
-        'url': function( value, fullCheck ){
+         */'url': function(value, fullCheck) {
             fullCheck = fullCheck || false;
-            return ( (typeof value === 'string') && InkValidator.url( value, fullCheck ) );
+            return ((typeof value === 'string') && InkValidator.url(value, fullCheck));
         },
 
         /**
@@ -94,9 +89,8 @@
          * @param  {String} value   Value to be checked
          * @param  {String} ipType Type of IP to be validated. The values are: ipv4, ipv6. By default is ipv4.
          * @return {Boolean}         True if the value is a valid IP address. False if not.
-         */
-        'ip': function( value, ipType ){
-            if( typeof value !== 'string' ){
+         */'ip': function(value, ipType) {
+            if (typeof value !== 'string') {
                 return false;
             }
 
@@ -110,9 +104,8 @@
          * @param  {String} value   Value to be checked
          * @param  {String} phoneType Country's initials to specify the type of phone number to be validated. Ex: 'AO'.
          * @return {Boolean}         True if it's a valid phone number. False if not.
-         */
-        'phone': function( value, phoneType ){
-            if( typeof value !== 'string' ){
+         */'phone': function(value, phoneType) {
+            if (typeof value !== 'string') {
                 return false;
             }
 
@@ -128,13 +121,12 @@
          * @param  {String} value   Value to be checked
          * @param  {String} cardType Type of credit card to be validated. The card types available are in the Ink.Util.Validator class.
          * @return {Boolean}         True if the value is a valid credit card number. False if not.
-         */
-        'credit_card': function( value, cardType ){
-            if( typeof value !== 'string' ){
+         */'credit_card': function(value, cardType) {
+            if (typeof value !== 'string') {
                 return false;
             }
 
-            return InkValidator.isCreditCard( value, cardType || 'default' );
+            return InkValidator.isCreditCard(value, cardType || 'default');
         },
 
         /**
@@ -144,9 +136,8 @@
          * @param  {String} value   Value to be checked
          * @param  {String} format Specific format of the date.
          * @return {Boolean}         True if the value is a valid date. False if not.
-         */
-        'date': function( value, format ){
-            return ( (typeof value === 'string' ) && InkValidator.isDate(format, value) );
+         */'date': function(value, format) {
+            return ((typeof value === 'string') && InkValidator.isDate(format, value));
         },
 
         /**
@@ -156,9 +147,10 @@
          * @param  {String} value           Value to be checked
          * @param  {Boolean} supportSpaces  Allow whitespace
          * @return {Boolean}                True if the value is alphabetical-only. False if not.
-         */
-        'alpha': function( value, supportSpaces ){
-            return InkValidator.ascii(value, {singleLineWhitespace: supportSpaces});
+         */'alpha': function(value, supportSpaces) {
+            return InkValidator.ascii(value, {
+                singleLineWhitespace: supportSpaces
+            });
         },
 
         /*
@@ -169,15 +161,15 @@
          * @method validationFunctions.text
          * @param {String} value    Value to be checked
          * @return {Boolean}        Whether the value only contains printable text characters
-         **/
-        'text': function (value, whitespace, punctuation) {
+         **/'text': function(value, whitespace, punctuation) {
             return InkValidator.unicode(value, {
                 singleLineWhitespace: whitespace,
-                unicodePunctuation: punctuation});
+                unicodePunctuation: punctuation
+            });
         },
 
         /*
-         * Check that the value contains only printable text characters 
+         * Check that the value contains only printable text characters
          * available in the latin-1 encoding.
          *
          * Optionally allow punctuation and whitespace
@@ -185,10 +177,14 @@
          * @method validationFunctions.text
          * @param {String} value    Value to be checked
          * @return {Boolean}        Whether the value only contains printable text characters
-         **/
-        'latin': function (value, punctuation, whitespace) {
-            if ( typeof value !== 'string') { return false; }
-            return InkValidator.latin1(value, {latin1Punctuation: punctuation, singleLineWhitespace: whitespace});
+         **/'latin': function(value, punctuation, whitespace) {
+            if (typeof value !== 'string') {
+                return false;
+            }
+            return InkValidator.latin1(value, {
+                latin1Punctuation: punctuation,
+                singleLineWhitespace: whitespace
+            });
         },
 
         /**
@@ -197,9 +193,10 @@
          * @method validationFunctions.alpha_numeric
          * @param  {String} value   Value to be checked
          * @return {Boolean}         True if the value is a valid alphanumerical. False if not.
-         */
-        'alpha_numeric': function( value ){
-            return InkValidator.ascii(value, {numbers: true});
+         */'alpha_numeric': function(value) {
+            return InkValidator.ascii(value, {
+                numbers: true
+            });
         },
 
         /**
@@ -208,9 +205,11 @@
          * @method validationFunctions.alpha_dashes
          * @param  {String} value   Value to be checked
          * @return {Boolean}         True if the value is a valid. False if not.
-         */
-        'alpha_dash': function( value ){
-            return InkValidator.ascii(value, {dash: true, underscore: true});
+         */'alpha_dash': function(value) {
+            return InkValidator.ascii(value, {
+                dash: true,
+                underscore: true
+            });
         },
 
         /**
@@ -219,8 +218,7 @@
          * @method validationFunctions.digit
          * @param  {String} value   Value to be checked
          * @return {Boolean}         True if the value is a valid digit. False if not.
-         */
-        'digit': function( value ){
+         */'digit': function(value) {
             return ((typeof value === 'string') && /^[0-9]{1}$/.test(value));
         },
 
@@ -231,8 +229,7 @@
          * @param  {String} value   Value to be checked
          * @param  {String} positive Flag that specifies if the integer is must be positive (unsigned).
          * @return {Boolean}         True if the value is a valid integer. False if not.
-         */
-        'integer': function( value, positive ){
+         */'integer': function(value, positive) {
             return InkValidator.number(value, {
                 negative: !positive,
                 decimalPlaces: 0
@@ -248,8 +245,7 @@
          * @param  {String} [decimalPlaces] Maximum number of digits that the decimal part must have.
          * @param  {String} [leftDigits] Maximum number of digits that the integer part must have, when provided.
          * @return {Boolean}         True if the value is a valid decimal number. False if not.
-         */
-        'decimal': function( value, decimalSeparator, decimalPlaces, leftDigits ){
+         */'decimal': function(value, decimalSeparator, decimalPlaces, leftDigits) {
             return InkValidator.number(value, {
                 decimalSep: decimalSeparator || '.',
                 decimalPlaces: +decimalPlaces || null,
@@ -266,13 +262,12 @@
          * @param  {String} [decimalPlaces] (when the number is decimal) Maximum number of digits that the decimal part must have.
          * @param  {String} [leftDigits] (when the number is decimal) Maximum number of digits that the integer part must have, when provided.
          * @return {Boolean}         True if the value is numeric. False if not.
-         */
-        'numeric': function( value, decimalSeparator, decimalPlaces, leftDigits ){
+         */'numeric': function(value, decimalSeparator, decimalPlaces, leftDigits) {
             decimalSeparator = decimalSeparator || '.';
-            if( value.indexOf(decimalSeparator) !== -1  ){
-                return validationFunctions.decimal( value, decimalSeparator, decimalPlaces, leftDigits );
+            if (value.indexOf(decimalSeparator) !== -1) {
+                return validationFunctions.decimal(value, decimalSeparator, decimalPlaces, leftDigits);
             } else {
-                return validationFunctions.integer( value );
+                return validationFunctions.integer(value);
             }
         },
 
@@ -285,8 +280,7 @@
          * @param  {String} maxValue Right limit of the range.
          * @param  {String} [multipleOf] In case you want numbers that are only multiples of another number.
          * @return {Boolean}         True if the value is within the range. False if not.
-         */
-        'range': function( value, minValue, maxValue, multipleOf ){
+         */'range': function(value, minValue, maxValue, multipleOf) {
             value = +value;
             minValue = +minValue;
             maxValue = +maxValue;
@@ -295,7 +289,7 @@
                 return false;
             }
 
-            if( value < minValue || value > maxValue ){
+            if (value < minValue || value > maxValue) {
                 return false;
             }
 
@@ -312,8 +306,7 @@
          * @method validationFunctions.color
          * @param  {String} value   Value to be checked
          * @return {Boolean}         True if the value is a valid color. False if not.
-         */
-        'color': function( value ){
+         */'color': function(value) {
             return InkValidator.isColor(value);
         },
 
@@ -324,9 +317,8 @@
          * @param  {String} value   Value to be checked
          * @param  {String} fieldToCompare Name or ID of the field to compare.
          * @return {Boolean}         True if the values match. False if not.
-         */
-        'matches': function( value, fieldToCompare ){
-            return ( value === this.getFormElements()[fieldToCompare][0].getValue() );
+         */'matches': function(value, fieldToCompare) {
+            return (value === this.getFormElements()[fieldToCompare][0].getValue());
         }
 
     };
@@ -339,7 +331,7 @@
      */
     var validationMessages = new I18n({
         en_US: {
-            'formvalidator.required' : 'The {field} filling is mandatory',
+            'formvalidator.required': 'The {field} filling is mandatory',
             'formvalidator.min_length': 'The {field} must have a minimum size of {param1} characters',
             'formvalidator.max_length': 'The {field} must have a maximum size of {param1} characters',
             'formvalidator.exact_length': 'The {field} must have an exact size of {param1} characters',
@@ -364,7 +356,7 @@
             'formvalidator.validation_function_not_found': 'The rule {rule} has not been defined'
         },
         pt_PT: {
-            'formvalidator.required' : 'Preencher {field} é obrigatório',
+            'formvalidator.required': 'Preencher {field} é obrigatório',
             'formvalidator.min_length': '{field} deve ter no mínimo {param1} caracteres',
             'formvalidator.max_length': '{field} tem um tamanho máximo de {param1} caracteres',
             'formvalidator.exact_length': '{field} devia ter exactamente {param1} caracteres',
@@ -398,17 +390,17 @@
      * @param  {Object} options Object with configuration options
      * @return {FormElement} FormElement object
      */
-    var FormElement = function( element, options ){
-        this._element = Aux.elOrSelector( element, 'Invalid FormElement' );
+    var FormElement = function(element, options) {
+        this._element = Aux.elOrSelector(element, 'Invalid FormElement');
         this._errors = {};
         this._rules = {};
         this._value = null;
 
-        this._options = Ink.extendObj( {
+        this._options = Ink.extendObj({
             label: this._getLabel()
-        }, Element.data(this._element) );
-
-        this._options = Ink.extendObj( this._options, options || {} );
+        }, Element.data(this._element));
+
+        this._options = Ink.extendObj(this._options, options || {});
 
     };
 
@@ -426,11 +418,11 @@
          * @return {String} Label to be used in the error messages
          * @private
          */
-        _getLabel: function(){
-
-            var controlGroup = Element.findUpwardsByClass(this._element,'control-group');
-            var label = Ink.s('label',controlGroup);
-            if( label ){
+        _getLabel: function() {
+
+            var controlGroup = Element.findUpwardsByClass(this._element, 'control-group');
+            var label = Ink.s('label', controlGroup);
+            if (label) {
                 label = Element.textContent(label);
             } else {
                 label = this._element.name || this._element.id || '';
@@ -447,31 +439,29 @@
          * @param  {String} rules String with the rules
          * @private
          */
-        _parseRules: function( rules ){
+        _parseRules: function(rules) {
             this._rules = {};
             rules = rules.split("|");
-            var i, rulesLength = rules.length, rule, params, paramStartPos ;
-            if( rulesLength > 0 ){
-                for( i = 0; i < rulesLength; i++ ){
+            var i, rulesLength = rules.length,
+                rule, params, paramStartPos;
+            if (rulesLength > 0) {
+                for (i = 0; i < rulesLength; i++) {
                     rule = rules[i];
-                    if( !rule ){
+                    if (!rule) {
                         continue;
                     }
 
-                    if( ( paramStartPos = rule.indexOf('[') ) !== -1 ){
-                        params = rule.substr( paramStartPos+1 );
+                    if ((paramStartPos = rule.indexOf('[')) !== -1) {
+                        params = rule.substr(paramStartPos + 1);
                         params = params.split(']');
                         params = params[0];
                         params = params.split(',');
                         for (var p = 0, len = params.length; p < len; p++) {
-                            params[p] =
-                                params[p] === 'true' ? true :
-                                params[p] === 'false' ? false :
-                                params[p];
+                            params[p] = params[p] === 'true' ? true : params[p] === 'false' ? false : params[p];
                         }
-                        params.splice(0,0,this.getValue());
-
-                        rule = rule.substr(0,paramStartPos);
+                        params.splice(0, 0, this.getValue());
+
+                        rule = rule.substr(0, paramStartPos);
 
                         this._rules[rule] = params;
                     } else {
@@ -492,7 +482,7 @@
          * @private
          * @static
          */
-        _addError: function(rule){
+        _addError: function(rule) {
             var params = this._rules[rule] || [];
 
             var paramObj = {
@@ -500,7 +490,7 @@
                 value: this.getValue()
             };
 
-            for( var i = 1; i < params.length; i++ ){
+            for (var i = 1; i < params.length; i++) {
                 paramObj['param' + i] = params[i];
             }
 
@@ -520,20 +510,20 @@
          * @return {mixed} The DOM Element's value
          * @public
          */
-        getValue: function(){
-
-            switch(this._element.nodeName.toLowerCase()){
+        getValue: function() {
+
+            switch (this._element.nodeName.toLowerCase()) {
                 case 'select':
-                    return Ink.s('option:selected',this._element).value;
+                    return Ink.s('option:selected', this._element).value;
                 case 'textarea':
                     return this._element.innerHTML;
                 case 'input':
-                    if( "type" in this._element ){
-                        if( (this._element.type === 'radio') && (this._element.type === 'checkbox') ){
-                            if( this._element.checked ){
+                    if ("type" in this._element) {
+                        if ((this._element.type === 'radio') && (this._element.type === 'checkbox')) {
+                            if (this._element.checked) {
                                 return this._element.value;
                             }
-                        } else if( this._element.type !== 'file' ){
+                        } else if (this._element.type !== 'file') {
                             return this._element.value;
                         }
                     } else {
@@ -552,7 +542,7 @@
          * @return {Object} Errors' object
          * @public
          */
-        getErrors: function(){
+        getErrors: function() {
             return this._errors;
         },
 
@@ -563,7 +553,7 @@
          * @return {Object} DOM Element
          * @public
          */
-        getElement: function(){
+        getElement: function() {
             return this._element;
         },
 
@@ -574,7 +564,7 @@
          * @return {Object} A mapping of keys to other elements in this form.
          * @public
          */
-        getFormElements: function () {
+        getFormElements: function() {
             return this._options.form._formElements;
         },
 
@@ -586,32 +576,27 @@
          * @return {Boolean} True if every rule was valid. False if one fails.
          * @public
          */
-        validate: function(){
+        validate: function() {
             this._errors = {};
 
-            if( "rules" in this._options || 1){
-                this._parseRules( this._options.rules );
-            }
-            
-            if( ("required" in this._rules) || (this.getValue() !== '') ){
-                for(var rule in this._rules) {
+            if ("rules" in this._options || 1) {
+                this._parseRules(this._options.rules);
+            }
+
+            if (("required" in this._rules) || (this.getValue() !== '')) {
+                for (var rule in this._rules) {
                     if (this._rules.hasOwnProperty(rule)) {
-                        if( (typeof validationFunctions[rule] === 'function') ){
-                            if( validationFunctions[rule].apply(this, this._rules[rule] ) === false ){
-
-<<<<<<< HEAD
-            if( ("required" in this._rules) || (this.getValue() !== '') ){
-                for(var rule in this._rules){
-=======
-                                this._addError( rule );
+                        if ((typeof validationFunctions[rule] === 'function')) {
+                            if (validationFunctions[rule].apply(this, this._rules[rule]) === false) {
+
+                                this._addError(rule);
                                 return false;
->>>>>>> b2121d40
 
                             }
 
                         } else {
 
-                            this._addError( null );
+                            this._addError(null);
                             return false;
                         }
                     }
@@ -636,7 +621,7 @@
      *         var myValidator = new FormValidator( 'form' );
      *     });
      */
-    var FormValidator = function( selector, options ){
+    var FormValidator = function(selector, options) {
 
         /**
          * DOMElement of the <form> being validated
@@ -644,7 +629,7 @@
          * @property _rootElement
          * @type {DOMElement}
          */
-        this._rootElement = Aux.elOrSelector( selector );
+        this._rootElement = Aux.elOrSelector(selector);
 
         /**
          * Object that will gather the form elements by name
@@ -656,7 +641,7 @@
 
         /**
          * Error message DOMElements
-         * 
+         *
          * @property _errorMessages
          */
         this._errorMessages = [];
@@ -681,14 +666,14 @@
             beforeValidation: undefined,
             onError: undefined,
             onSuccess: undefined
-        },Element.data(this._rootElement));
-
-        this._options = Ink.extendObj( this._options, options || {} );
+        }, Element.data(this._rootElement));
+
+        this._options = Ink.extendObj(this._options, options || {});
 
         // Sets an event listener for a specific event in the form, if defined.
         // By default is the 'submit' event.
-        if( typeof this._options.eventTrigger === 'string' ){
-            Event.observe( this._rootElement,this._options.eventTrigger, Ink.bindEvent(this.validate,this) );
+        if (typeof this._options.eventTrigger === 'string') {
+            Event.observe(this._rootElement, this._options.eventTrigger, Ink.bindEvent(this.validate, this));
         }
 
         this._init();
@@ -704,11 +689,13 @@
      * @public
      * @static
      */
-    FormValidator.setRule = function( name, errorMessage, cb ){
-        validationFunctions[ name ] = cb;
+    FormValidator.setRule = function(name, errorMessage, cb) {
+        validationFunctions[name] = cb;
         if (validationMessages.getKey('formvalidator.' + name) !== errorMessage) {
-            var langObj = {}; langObj['formvalidator.' + name] = errorMessage;
-            var dictObj = {}; dictObj[validationMessages.lang()] = langObj;
+            var langObj = {};
+            langObj['formvalidator.' + name] = errorMessage;
+            var dictObj = {};
+            dictObj[validationMessages.lang()] = langObj;
             validationMessages.append(dictObj);
         }
     };
@@ -719,26 +706,26 @@
      * @method getI18n
      * @return {Ink.Util.I18n} The i18n object the FormValidator is using.
      */
-    FormValidator.getI18n = function () {
+    FormValidator.getI18n = function() {
         return validationMessages;
     };
 
-     /**
+    /**
      * Sets the I18n object for validation error messages
      *
      * @method setI18n
      * @param {Ink.Util.I18n} i18n  The I18n object.
      */
-    FormValidator.setI18n = function (i18n) {
+    FormValidator.setI18n = function(i18n) {
         validationMessages = i18n;
     };
 
-   /**
+    /**
      * Add to the I18n dictionary. See `Ink.Util.I18n.append()` documentation.
      *
      * @method AppendI18n
      */
-    FormValidator.appendI18n = function () {
+    FormValidator.appendI18n = function() {
         validationMessages.append.apply(validationMessages, [].slice.call(arguments));
     };
 
@@ -750,7 +737,7 @@
      * @method setLanguage
      * @param language  The language to set i18n to.
      */
-    FormValidator.setLanguage = function (language) {
+    FormValidator.setLanguage = function(language) {
         validationMessages.lang(language);
     };
 
@@ -762,12 +749,12 @@
      * @public
      * @static
      */
-    FormValidator.getRules = function(){
+    FormValidator.getRules = function() {
         return validationFunctions;
     };
 
     FormValidator.prototype = {
-        _init: function(){
+        _init: function() {
 
         },
 
@@ -779,17 +766,17 @@
          * @return {Object} An object with the elements in the form, indexed by name/id
          * @public
          */
-        getElements: function(){
+        getElements: function() {
             this._formElements = {};
-            var formElements = Selector.select( this._options.searchFor, this._rootElement );
-            if( formElements.length ){
+            var formElements = Selector.select(this._options.searchFor, this._rootElement);
+            if (formElements.length) {
                 var i, element;
-                for( i=0; i<formElements.length; i+=1 ){
+                for (i = 0; i < formElements.length; i += 1) {
                     element = formElements[i];
 
-                    var dataAttrs = Element.data( element );
-
-                    if( !("rules" in dataAttrs) ){
+                    var dataAttrs = Element.data(element);
+
+                    if (!("rules" in dataAttrs)) {
                         continue;
                     }
 
@@ -798,19 +785,19 @@
                     };
 
                     var key;
-                    if( ("name" in element) && element.name ){
+                    if (("name" in element) && element.name) {
                         key = element.name;
-                    } else if( ("id" in element) && element.id ){
+                    } else if (("id" in element) && element.id) {
                         key = element.id;
                     } else {
-                        key = 'element_' + Math.floor(Math.random()*100);
+                        key = 'element_' + Math.floor(Math.random() * 100);
                         element.id = key;
                     }
 
-                    if( !(key in this._formElements) ){
-                        this._formElements[key] = [ new FormElement( element, options ) ];
+                    if (!(key in this._formElements)) {
+                        this._formElements[key] = [new FormElement(element, options)];
                     } else {
-                        this._formElements[key].push( new FormElement( element, options ) );
+                        this._formElements[key].push(new FormElement(element, options));
                     }
                 }
             }
@@ -829,10 +816,10 @@
          * @return {Boolean}
          * @public
          */
-        validate: function( event ){
+        validate: function(event) {
             Event.stop(event);
 
-            if( typeof this._options.beforeValidation === 'function' ){
+            if (typeof this._options.beforeValidation === 'function') {
                 this._options.beforeValidation();
             }
 
@@ -840,50 +827,50 @@
 
             var errorElements = [];
 
-            for( var key in this._formElements ){
-                if( this._formElements.hasOwnProperty(key) ){
-                    for( var counter = 0; counter < this._formElements[key].length; counter+=1 ){
-                        if( !this._formElements[key][counter].validate() ) {
+            for (var key in this._formElements) {
+                if (this._formElements.hasOwnProperty(key)) {
+                    for (var counter = 0; counter < this._formElements[key].length; counter += 1) {
+                        if (!this._formElements[key][counter].validate()) {
                             errorElements.push(this._formElements[key][counter]);
                         }
                     }
                 }
             }
-            
-            if( errorElements.length === 0 ){
-                if( typeof this._options.onSuccess === 'function' ){
+
+            if (errorElements.length === 0) {
+                if (typeof this._options.onSuccess === 'function') {
                     this._options.onSuccess();
                 }
                 return true;
             } else {
-                if( typeof this._options.onError === 'function' ){
-                    this._options.onError( errorElements );
+                if (typeof this._options.onError === 'function') {
+                    this._options.onError(errorElements);
                 }
-                InkArray.each( this._markedErrorElements, Ink.bind(Css.removeClassName, Css, 'validation'));
-                InkArray.each( this._markedErrorElements, Ink.bind(Css.removeClassName, Css, 'error'));
-                InkArray.each( this._errorMessages, Element.remove);
+                InkArray.each(this._markedErrorElements, Ink.bind(Css.removeClassName, Css, 'validation'));
+                InkArray.each(this._markedErrorElements, Ink.bind(Css.removeClassName, Css, 'error'));
+                InkArray.each(this._errorMessages, Element.remove);
                 this._errorMessages = [];
                 this._markedErrorElements = [];
-                InkArray.each( errorElements, Ink.bind(function( formElement ){
+                InkArray.each(errorElements, Ink.bind(function(formElement) {
                     var controlGroupElement;
                     var controlElement;
-                    if( Css.hasClassName(formElement.getElement(),'control-group') ){
+                    if (Css.hasClassName(formElement.getElement(), 'control-group')) {
                         controlGroupElement = formElement.getElement();
-                        controlElement = Ink.s('.control',formElement.getElement());
+                        controlElement = Ink.s('.control', formElement.getElement());
                     } else {
-                        controlGroupElement = Element.findUpwardsByClass(formElement.getElement(),'control-group');
-                        controlElement = Element.findUpwardsByClass(formElement.getElement(),'control');
+                        controlGroupElement = Element.findUpwardsByClass(formElement.getElement(), 'control-group');
+                        controlElement = Element.findUpwardsByClass(formElement.getElement(), 'control');
                     }
                     if (!controlElement || !controlGroupElement) {
                         controlElement = controlGroupElement = formElement.getElement();
                     }
 
-                    Css.addClassName( controlGroupElement, 'validation' );
-                    Css.addClassName( controlGroupElement, 'error' );
+                    Css.addClassName(controlGroupElement, 'validation');
+                    Css.addClassName(controlGroupElement, 'error');
                     this._markedErrorElements.push(controlGroupElement);
 
                     var paragraph = document.createElement('p');
-                    Css.addClassName(paragraph,'tip');
+                    Css.addClassName(paragraph, 'tip');
                     Element.insertAfter(paragraph, controlElement);
                     var errors = formElement.getErrors();
                     var errorArr = [];
