--- conflicted
+++ resolved
@@ -1,35 +1,3 @@
-<<<<<<< HEAD
-
-Ink.createModule('Ink.UI.DatePicker', '1',
-    ['Ink.UI.Aux_1','Ink.Dom.Event_1','Ink.Dom.Css_1','Ink.Dom.Element_1','Ink.Dom.Selector_1','Ink.Util.Array_1','Ink.Util.Date_1'],
-    function(Aux, Event, Css, Element, Selector, InkArray, InkDate ) {
-
-    'use strict';
-
-    /**
-     * @module Ink.UI.DatePicker_1
-     */
-
-    /**
-     * @class Ink.UI.DatePicker
-     *
-     * @since October 2012
-     * @author jose.p.dias AT co.sapo.pt
-     * @version 1
-     *
-     * <pre>
-     * This is a refactoring from Component.DatePicker 2.1:
-     *
-     * option elementId changed from options to selector argument
-     * options dayId, monthId and yearId changed to *Field which support selector syntax|DOMElement
-     * moved stuff out of init() to constructor
-     * renamed init and render to _init and _render
-     * moved all attributes to _ prefix
-     * _isDate doesn't explode on bad input anymore
-     * made several fixes
-     * </pre>
-     */
-=======
 /**
  * @module Ink.UI.DatePicker_1
  * @author inkdev AT sapo.pt
@@ -37,7 +5,6 @@
  */
 Ink.createModule('Ink.UI.DatePicker', '1', ['Ink.UI.Aux_1','Ink.Dom.Event_1','Ink.Dom.Css_1','Ink.Dom.Element_1','Ink.Dom.Selector_1','Ink.Util.Array_1','Ink.Util.Date_1'], function(Aux, Event, Css, Element, Selector, InkArray, InkDate ) {
     'use strict';    
->>>>>>> 4609bde4
 
     /**
      * @class Ink.UI.DatePicker
