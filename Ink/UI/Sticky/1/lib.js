--- conflicted
+++ resolved
@@ -135,11 +135,7 @@
                     if( scrollHeight <= (this._options.originalTop-this._options.offsetTop)){
                         this._rootElement.removeAttribute('style');
                     } else if( ((document.body.scrollHeight-(scrollHeight+parseInt(this._dims.height,10))) < this._options.offsetBottom) ){
-<<<<<<< HEAD
                         this._rootElement.style.left = this._options.originalLeft + 'px';
-=======
-                        this._rootElement.style.left = this._options.originalLeft + 'px'; 
->>>>>>> 171b135e
                         this._rootElement.style.position = 'fixed';
                         this._rootElement.style.top = 'auto';
                         if( this._options.offsetBottom < parseInt(document.body.scrollHeight - (document.documentElement.clientHeight+scrollHeight),10) ){
@@ -152,7 +148,7 @@
                         this._rootElement.style.left = this._options.originalLeft + 'px';
                         this._rootElement.style.position = 'fixed';
                         this._rootElement.style.bottom = 'auto';
-                        this._rootElement.style.left = this._options.originalLeft + 'px'; 
+                        this._rootElement.style.left = this._options.originalLeft + 'px';
                         this._rootElement.style.top = this._options.originalOffsetTop + 'px';
                         this._rootElement.style.width = this._options.originalWidth + 'px';
                     }
@@ -163,7 +159,7 @@
                     this._rootElement.style.left = this._options.originalLeft + 'px';
                     this._rootElement.style.position = 'fixed';
                     this._rootElement.style.bottom = 'auto';
-                    this._rootElement.style.left = this._options.originalLeft + 'px'; 
+                    this._rootElement.style.left = this._options.originalLeft + 'px';
                     this._rootElement.style.top = this._options.originalOffsetTop + 'px';
                     this._rootElement.style.width = this._options.originalWidth + 'px';
                 }
